--- conflicted
+++ resolved
@@ -77,11 +77,7 @@
     latency_resampling_interval_s: 3.0
     observations: [
       BASE_ANG_VEL, PROJECTED_GRAVITY,
-<<<<<<< HEAD
-      VELOCITY_COMMANDS, DOF_POS, DOF_VEL, ACTIONS, #RAY_CAST
-=======
       VELOCITY_COMMANDS, DOF_POS, DOF_VEL, ACTIONS #, RAY_CAST
->>>>>>> ca2281f4
     ]
     sync_latency: [
       BASE_ANG_VEL, PROJECTED_GRAVITY,
@@ -466,13 +462,7 @@
   reconstruct_observations: [
     critic/RAY_CAST, critic/BASE_ANG_VEL, critic/BASE_LIN_VEL
   ]
-<<<<<<< HEAD
-  # max_batch_size: 196
-  # max_batch_size: 64
-  max_batch_size: 16
-=======
   max_batch_size: 64
->>>>>>> ca2281f4
   voxel_height_levels: 24 # TODO: cleanup
   train_rate_scheduler:
     warmup_steps: 2000
