--- conflicted
+++ resolved
@@ -481,7 +481,6 @@
   reconstruct_observations: [
     critic/RAY_CAST, critic/BASE_ANG_VEL, critic/BASE_LIN_VEL
   ]
-<<<<<<< HEAD
   voxel_height_levels: 24
   num_updates_range: [1, 100]
   init_num_updates: 20
@@ -490,14 +489,6 @@
     warmup_steps: 100
     train_ratio_warmup: 1.0
     train_ratio_after: 0.1
-=======
-  max_batch_size: 32
-  voxel_height_levels: 24 # TODO: cleanup
-  train_rate_scheduler:
-    warmup_steps: 2000
-    train_every_warmup: -1
-    train_every_after: 10
->>>>>>> d78a227a
   learning_rate_scheduler:
     warmup_steps: 100
     learning_rate_warmup: 1.e-3
